--- conflicted
+++ resolved
@@ -4,16 +4,9 @@
  * SPDX-License-Identifier: MIT
  * For full license text, see the LICENSE file in the repo root or https://opensource.org/licenses/MIT
  */
-<<<<<<< HEAD
-import assert from '../shared/assert';
+import { ArrayMap, assert, getOwnPropertyNames, isNull, isObject, isUndefined } from '@lwc/shared';
 import { ComponentConstructor } from './component';
-import { isUndefined, isObject, isNull, getOwnPropertyNames, ArrayMap } from '../shared/language';
 import { createVM, getCustomElementVM, CreateVMInit, removeVM, appendVM, VMState } from './vm';
-=======
-import { ArrayMap, getOwnPropertyNames, isNull, isObject, isUndefined } from '@lwc/shared';
-import { ComponentConstructor } from './component';
-import { createVM, appendRootVM, removeRootVM, getCustomElementVM, CreateVMInit } from './vm';
->>>>>>> f6844f28
 import { EmptyObject } from './utils';
 import { getComponentDef } from './def';
 import { getPropNameFromAttrName, isAttributeLocked } from './attributes';
