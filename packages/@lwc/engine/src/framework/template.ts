/*
 * Copyright (c) 2018, salesforce.com, inc.
 * All rights reserved.
 * SPDX-License-Identifier: MIT
 * For full license text, see the LICENSE file in the repo root or https://opensource.org/licenses/MIT
 */
import {
    ArrayIndexOf,
    ArrayUnshift,
    assert,
    create,
    forEach,
    isArray,
    isFunction,
    isNull,
    isObject,
    isUndefined,
    toString,
<<<<<<< HEAD
    forEach,
} from '../shared/language';
=======
} from '@lwc/shared';
import { logError } from '../shared/assert';
>>>>>>> f6844f28
import { VNode, VNodes } from '../3rdparty/snabbdom/types';
import * as api from './api';
import { RenderAPI } from './api';
import { Context } from './context';
import { SlotSet, VM } from './vm';
import { EmptyArray } from './utils';
import { isTemplateRegistered, registerTemplate } from './secure-template';
import { StylesheetFactory, applyStyle, resetStyle, StylesheetTokens } from './stylesheet';

export { registerTemplate };
export interface Template {
    (api: RenderAPI, cmp: object, slotSet: SlotSet, ctx: Context): VNodes;

    /**
     * The stylesheet associated with the template.
     */
    stylesheets?: StylesheetFactory[];

    /**
     * List of property names that are accessed of the component instance
     * from the template.
     */
    ids?: string[];

    stylesheetTokens?: StylesheetTokens;
}
const EmptySlots: SlotSet = create(null);

function validateSlots(vm: VM, html: any) {
    if (process.env.NODE_ENV === 'production') {
        // this method should never leak to prod
        throw new ReferenceError();
    }
    const { cmpSlots = EmptySlots } = vm;
    const { slots = EmptyArray } = html;
    for (const slotName in cmpSlots) {
        // eslint-disable-next-line no-production-assert
        assert.isTrue(
            isArray(cmpSlots[slotName]),
            `Slots can only be set to an array, instead received ${toString(
                cmpSlots[slotName]
            )} for slot "${slotName}" in ${vm}.`
        );

        if (slotName !== '' && ArrayIndexOf.call(slots, slotName) === -1) {
            // TODO: #1297 - this should never really happen because the compiler should always validate
            // eslint-disable-next-line no-production-assert
            logError(
                `Ignoring unknown provided slot name "${slotName}" in ${vm}. Check for a typo on the slot attribute.`,
                vm.elm
            );
        }
    }
}

function validateFields(vm: VM, html: Template) {
    if (process.env.NODE_ENV === 'production') {
        // this method should never leak to prod
        throw new ReferenceError();
    }
    const { component } = vm;

    // validating identifiers used by template that should be provided by the component
    const { ids = [] } = html;
    forEach.call(ids, (propName: string) => {
        if (!(propName in component)) {
            // eslint-disable-next-line no-production-assert
            logError(
                `The template rendered by ${vm} references \`this.${propName}\`, which is not declared. Check for a typo in the template.`,
                vm.elm
            );
        }
    });
}

// This is a super optimized mechanism to remove the content of the shadowRoot
// without having to go into snabbdom. This assumes that nodes are present and
// connected, otherwise it throws, and will be captured by outer control, the
// main goal is to do this clean up as fast as possible.
function resetTemplate(vm: VM) {
    if (process.env.NODE_ENV !== 'production') {
        assert.isTrue(vm && 'cmpRoot' in vm, `${vm} is not a vm.`);
    }
    // removing all tracked childNodes
    const { children, cmpRoot } = vm;
    for (let i = 0, len = children.length; i < len; i += 1) {
        const vnode = children[i];
        if (!isNull(vnode)) {
            const { elm } = vnode;
            // the vnode must have elm defined, and must be connected
            cmpRoot.removeChild(elm as Node);
        }
    }
    vm.children = EmptyArray;
    // intentionally leaving out any manually inserted node in the shadowRoot
}

export function evaluateTemplate(vm: VM, html: Template): Array<VNode | null> {
    if (process.env.NODE_ENV !== 'production') {
        assert.isTrue(vm && 'cmpRoot' in vm, `${vm} is not a vm.`);
        assert.isTrue(
            isFunction(html),
            `evaluateTemplate() second argument must be an imported template instead of ${toString(
                html
            )}`
        );
    }

    const { component, context, cmpSlots, cmpTemplate } = vm;
    // reset the cache memoizer for template when needed
    if (html !== cmpTemplate) {
        // perf opt: do not reset the shadow root during the first rendering (there is nothing to reset)
        if (!isUndefined(cmpTemplate)) {
            // It is important to reset the content to avoid reusing similar elements generated from a different
            // template, because they could have similar IDs, and snabbdom just rely on the IDs.
            resetTemplate(vm);
            resetStyle(vm);
        }

        // Check that the template was built by the compiler
        if (!isTemplateRegistered(html)) {
            throw new TypeError(
                `Invalid template returned by the render() method on ${vm}. It must return an imported template (e.g.: \`import html from "./${
                    vm.def.name
                }.html"\`), instead, it has returned: ${toString(html)}.`
            );
        }

        vm.cmpTemplate = html;

        // Populate context with template information
        context.tplCache = create(null);

        const { stylesheets, stylesheetTokens } = html;
        if (!isUndefined(stylesheetTokens) && !isUndefined(stylesheets) && stylesheets.length > 0) {
            applyStyle(vm, stylesheets, stylesheetTokens);
        }

        if (process.env.NODE_ENV !== 'production') {
            // one time operation for any new template returned by render()
            // so we can warn if the template is attempting to use a binding
            // that is not provided by the component instance.
            validateFields(vm, html);
        }
    }

    if (process.env.NODE_ENV !== 'production') {
        assert.isTrue(
            isObject(context.tplCache),
            `vm.context.tplCache must be an object associated to ${cmpTemplate}.`
        );
        // validating slots in every rendering since the allocated content might change over time
        validateSlots(vm, html);
    }
    // invoke the selected template.
    const vnodes: VNodes = html.call(undefined, api, component, cmpSlots, context.tplCache!);

    if (process.env.NODE_ENV !== 'production') {
        assert.invariant(
            isArray(vnodes),
            `Compiler should produce html functions that always return an array.`
        );
    }
    return vnodes;
}<|MERGE_RESOLUTION|>--- conflicted
+++ resolved
@@ -6,7 +6,6 @@
  */
 import {
     ArrayIndexOf,
-    ArrayUnshift,
     assert,
     create,
     forEach,
@@ -16,13 +15,8 @@
     isObject,
     isUndefined,
     toString,
-<<<<<<< HEAD
-    forEach,
-} from '../shared/language';
-=======
 } from '@lwc/shared';
 import { logError } from '../shared/assert';
->>>>>>> f6844f28
 import { VNode, VNodes } from '../3rdparty/snabbdom/types';
 import * as api from './api';
 import { RenderAPI } from './api';
